<!DOCTYPE html>
<html>

<head>
<link rel=stylesheet href=style.css />
<link rel=icon href=CZI-new-logo.png />
</head>

<body>
    <nav role="navigation">
        <!-- 
        Navigation as updated 8/15/2019.
        To make any changes, here, update Navigation.html,
        then rerun UpdateNavigation.py from the docs directory.
        This will copy to all the html files.
        Do not manually edit the navigation section of any other file.
        -->
        <ul>
            <a class="main-nav" href=index.html><li >Shasta</li></a>
                <a href=QuickStart.html><li>Quick Start</li></a>
                
                <li aria-haspopup="true"> How to
                <ul class="dropdown" aria-label="submenu">
                <a href=Running.html><li>Run an assembly</li></a>
                <a href=Docker.html><li>Run an assembly in Docker</li></a>
                <a href=Performance.html><li>Maximize assembly performance</li></a>
                <a href=BuildingFromSource.html><li>Build the code from source</li></a>
                <a href=InspectingResults.html><li>Explore assembly results</li></a>
                <a href=Contributing.html><li>Contribute to Shasta</li></a>
                <a href=ReportingBugs.html><li>Report problems or ask questions</li></a>
                </ul>
            </li>
            <li aria-haspopup="true"> About
                    <ul class="dropdown" aria-label="submenu">
                            <a href=Motivation.html><li>Motivation</li></a>
                            <a href=CurrentStatus.html><li>Current status</li></a>
                            <a href=SupportedPlatforms.html><li>Supported platforms</li></a>
                            <a href=Acknowledgments.html><li>Acknowledgments</li></a>
                            <a href=ComputationalMethods.html><li>Computational methods</li></a>
                            <a href=CommandLineOptions.html><li>Command line options</li></a>
                            <a href=Compatibility.html><li>Compatibility across releases</li></a>
                            <a href=gpu.html><li>GPU acceleration</li></a>
    
                    </ul>
                </li>
    
        </ul>
    </nav>
    <main>

<h1>GPU acceleration</h1>

<p>
Shasta includes a GPU implementation, 
contributed by 
<a href="https://github.com/yatisht">Yatish Turakhia</a>,
of the computation of marker alignments. It is likely that
future versions of Shasta will also use GPU acceleration for other computational phases.
The table below contains a conparison illustrating the benefits 
of GPU acceleration for a human assembly at low coverage 24x.
<p>
<img src="gpu-acceleration-results.png" width=100%>

<h2>Supported platform</h2>
<p>
GPU acceleration uses the 
<a href="https://developer.nvidia.com/cuda-toolkit">Nvidia CUDA toolkit</a>
and is supported for Nvidia GPUs only.
It is currently only supported for Ubuntu 18.04.

<h2>Installing the CUDA toolkit</h2>
<p>
To use GPU acceleration you need to install the Nvidia CUDA toolkit.
This is required both for building and running Shasta.
At runtime, the Nvidia CUDA toolkit is always required, 
even if you are using the Shasta
static executable or the Shasta AppImage.

<p>
To download and install the appropriate version of the 
Nvidia CUDA toolkit, you can use Shasta script
<code>InstallCuda-Ubuntu-18.04.sh</code>
available in a Shasta source tree at <code>shasta/script</code>
and in a Shasta install tree at <code>shasta-install/bin</code>.
This script requires root privilege, so you will typically want
so invoke it using <code>sudo</code>.

<p>
If for some reason you prefer not to use this script, 
directions for downloading and installing the appropriate version of
the toolkit are available 
<a href="https://developer.nvidia.com/cuda-downloads?target_os=Linux&target_arch=x86_64&target_distro=Ubuntu&target_version=1804&target_type=deblocal">
here</a>.

<p>
On machines with at Nvidia GPU, the toolkit is often already installed.



<!--
The link for Ubuntu 16.04 is
<a href="https://developer.nvidia.com/cuda-downloads?target_os=Linux&target_arch=x86_64&target_distro=Ubuntu&target_version=1604&target_type=deblocal">
For Ubuntu 16.04</a>
-->



<h2>Downloading a pre-built version of Shasta with GPU acceleration</h2>
<p>
<ul>
<li>For a Shasta release <code>x.y.z</code> starting at 0.4.0, you can download from the GitHub 
page for the release the asset named <code>shastaGpu-Linux-x.y.z</code>.
This is a static executable with GPU accelaration capability.
<li>You can also download a current test build following
<a href="BuildingFromSource.html#DownloadTestBuild">these directions</a>
and selecting the build artifact named 
<code>shastaGpu-Ubuntu-18.04</code>.
</ul>



<h2>Building with GPU acceleration</h2>
<p>
The code builds with GPU acceleration turned off by default.
To obtain a build with GPU acceleration, you can also build it yourself 
on Ubuntu 18.04
after installings the CUDA toolkit as described above by specifying 
the option below when running <code>cmake</code>:
<br>
<code>
-DBUILD_FOR_GPU=ON 
</code>


<p>
Following <code>make</code>, this will generate a dynamic executable (<code>shastaDynamic</code>) and a static executable 
(<code>shastaGpu</code>) which supports GPU acceleration.

<h2>Running an assembly with GPU acceleration</h2>
<p>
Run the assembly as usual, adding <code>--useGpu</code> to your command line.

<<<<<<< HEAD
<h2>Selecting GPU devices for Shasta eexecution</h2>
<p>
By default, Shasta utilizes all available GPU devices for execution. However, it is also 
possible to selectively choose available GPU devices for Shasta execution by setting the environment 
variable, <code>CUDA_VISIBLE_DEVICES</code>. The instructions to do this are provided 
=======
<h2>Selecting GPU devices for Shasta execution</h2>
<p>
By default, when command line option 
<code>--useGpu</code> is specified on a GPU-enabled version of Shasta,
all available GPU devices are used. 
However, it is also 
possible to selectively choose a subset of available GPU devices by setting environment 
variable <code>CUDA_VISIBLE_DEVICES</code>. 

<p>
Each of the GPUs attached to a computer is assigned an identifier consisting of a small integer.
To use a subset of the GPUs, set <code>CUDA_VISIBLE_DEVICES</code> to a comma separated list
of the identifiers for the GPUs you want to use. For example, assuming your
system has GPUs 0, 1, 2, and 3, and you want to only use 2 and 3:
<br>
<code>
export CUDA_VISIBLE_DEVICES=2,3
</code>

<p>
You can use the following commands to list the available GPUs and their identifiers:
<br>
<code>
export CUDA_DEVICE_ORDER=PCI_BUS_ID
nvidia-smi --list-gpus
</code>

<p>
Setting environment variable <code>CUDA_DEVICE_ORDER</code> as shown
is required to make sure that the <code>nvidia-smi</code>
lists available GPUs with device identifiers consistent
with those to be used when setting <code>CUDA_VISIBLE_DEVICES</code>.

<p>
For more information on the <code>CUDA_VISIBLE_DEVICES</code> environment variable see 
>>>>>>> 19600319
<a href="https://devblogs.nvidia.com/cuda-pro-tip-control-gpu-visibility-cuda_visible_devices/">here</a>.

</main>
</body>
</html><|MERGE_RESOLUTION|>--- conflicted
+++ resolved
@@ -140,13 +140,6 @@
 <p>
 Run the assembly as usual, adding <code>--useGpu</code> to your command line.
 
-<<<<<<< HEAD
-<h2>Selecting GPU devices for Shasta eexecution</h2>
-<p>
-By default, Shasta utilizes all available GPU devices for execution. However, it is also 
-possible to selectively choose available GPU devices for Shasta execution by setting the environment 
-variable, <code>CUDA_VISIBLE_DEVICES</code>. The instructions to do this are provided 
-=======
 <h2>Selecting GPU devices for Shasta execution</h2>
 <p>
 By default, when command line option 
@@ -182,7 +175,6 @@
 
 <p>
 For more information on the <code>CUDA_VISIBLE_DEVICES</code> environment variable see 
->>>>>>> 19600319
 <a href="https://devblogs.nvidia.com/cuda-pro-tip-control-gpu-visibility-cuda_visible_devices/">here</a>.
 
 </main>
